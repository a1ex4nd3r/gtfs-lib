package com.conveyal.gtfs;

import com.conveyal.gtfs.error.GTFSError;
import com.conveyal.gtfs.model.*;
import com.conveyal.gtfs.model.Calendar;
import com.conveyal.gtfs.validator.*;
import com.conveyal.gtfs.validator.Validator;
import com.conveyal.gtfs.stats.FeedStats;
import com.conveyal.gtfs.validator.service.GeoUtils;
import com.google.common.collect.*;
import com.google.common.eventbus.EventBus;
import com.google.common.util.concurrent.ExecutionError;
import com.vividsolutions.jts.algorithm.ConvexHull;
import com.vividsolutions.jts.geom.*;
import com.vividsolutions.jts.index.strtree.STRtree;
import com.vividsolutions.jts.simplify.DouglasPeuckerSimplifier;
import org.geotools.referencing.GeodeticCalculator;
import org.mapdb.BTreeMap;
import org.mapdb.Bind;
import org.mapdb.DB;
import org.mapdb.DBMaker;
import org.mapdb.Fun;
import org.mapdb.Fun.Tuple2;
import org.mapdb.Serializer;
import org.slf4j.Logger;
import org.slf4j.LoggerFactory;

import java.io.Closeable;
import java.io.File;
import java.io.FileOutputStream;
import java.io.IOError;
import java.io.IOException;
import java.io.OutputStream;
import java.time.LocalDate;
import java.time.ZoneId;
import java.time.format.DateTimeFormatter;
import java.time.temporal.ChronoUnit;
import java.util.*;
import java.util.concurrent.ConcurrentMap;
import java.util.concurrent.ConcurrentNavigableMap;
import java.util.concurrent.ExecutionException;
import java.util.concurrent.TimeUnit;
import java.util.stream.Collectors;
import java.util.stream.IntStream;
import java.util.stream.StreamSupport;
import java.util.zip.ZipEntry;
import java.util.zip.ZipFile;
import java.util.zip.ZipOutputStream;

import static com.conveyal.gtfs.util.Util.human;

/**
 * All entities must be from a single feed namespace.
 * Composed of several GTFSTables.
 */
public class GTFSFeed implements Cloneable, Closeable {

    private static final Logger LOG = LoggerFactory.getLogger(GTFSFeed.class);
    private static final DateTimeFormatter dateFormatter = DateTimeFormatter.ofPattern("yyyyMMdd");

    private DB db;

    public String feedId = null;

    // TODO make all of these Maps MapDBs so the entire GTFSFeed is persistent and uses constant memory

    /* Some of these should be multimaps since they don't have an obvious unique key. */
    public final Map<String, Agency> agency;
    public final Map<String, FeedInfo> feedInfo;
    // This is how you do a multimap in mapdb: https://github.com/jankotek/MapDB/blob/release-1.0/src/test/java/examples/MultiMap.java
    public final NavigableSet<Tuple2<String, Frequency>> frequencies;
    public final Map<String, Route> routes;
    public final Map<String, Stop> stops;
    public final Map<String, Transfer> transfers;
    public final BTreeMap<String, Trip> trips;

    public final Set<String> transitIds = new HashSet<>();
    /** CRC32 of the GTFS file this was loaded from */
    public long checksum;

    /* Map from 2-tuples of (shape_id, shape_pt_sequence) to shape points */
    public final ConcurrentNavigableMap<Tuple2<String, Integer>, ShapePoint> shape_points;

    /* Map from 2-tuples of (trip_id, stop_sequence) to stoptimes. */
    public final BTreeMap<Tuple2, StopTime> stop_times;

//    public final ConcurrentMap<String, Long> stopCountByStopTime;

    /* Map from stop (stop_id) to stopTimes tuples (trip_id, stop_sequence) */
    public final NavigableSet<Tuple2<String, Tuple2>> stopStopTimeSet;
    public final ConcurrentMap<String, Long> stopCountByStopTime;

    public final NavigableSet<Tuple2<String, String>> tripsPerService;

    public final NavigableSet<Tuple2<String, String>> servicesPerDate;

    /* A fare is a fare_attribute and all fare_rules that reference that fare_attribute. */
    public final Map<String, Fare> fares;

    /* A service is a calendar entry and all calendar_dates that modify that calendar entry. */
    public final BTreeMap<String, Service> services;

    /* A place to accumulate errors while the feed is loaded. Tolerate as many errors as possible and keep on loading. */
    public final NavigableSet<GTFSError> errors;

    /* Stops spatial index which gets built lazily by getSpatialIndex() */
    private transient STRtree spatialIndex;

    /* Convex hull of feed (based on stops) built lazily by getConvexHull() */
    private transient Polygon convexHull;

    /* Merged stop buffers polygon built lazily by getMergedBuffers() */
    private transient Geometry mergedBuffers;

    /* Create geometry factory to produce LineString geometries. */
    GeometryFactory gf = new GeometryFactory();

    /* Map routes to associated trip patterns. */
    // TODO: Hash Multimapping in guava (might need dependency).
    public final Map<String, Pattern> patterns;

    // TODO bind this to map above so that it is kept up to date automatically
    public final Map<String, String> tripPatternMap;
    private boolean loaded = false;

    /* A place to store an event bus that is passed through constructor. */
    public transient EventBus eventBus;

    /**
     * The order in which we load the tables is important for two reasons.
     * 1. We must load feed_info first so we know the feed ID before loading any other entities. This could be relaxed
     * by having entities point to the feed object rather than its ID String.
     * 2. Referenced entities must be loaded before any entities that reference them. This is because we check
     * referential integrity while the files are being loaded. This is done on the fly during loading because it allows
     * us to associate a line number with errors in objects that don't have any other clear identifier.
     *
     * Interestingly, all references are resolvable when tables are loaded in alphabetical order.
     */
    public void loadFromFile(ZipFile zip, String fid) throws Exception {
        if (this.loaded) throw new UnsupportedOperationException("Attempt to load GTFS into existing database");

        // NB we don't have a single CRC for the file, so we combine all the CRCs of the component files. NB we are not
        // simply summing the CRCs because CRCs are (I assume) uniformly randomly distributed throughout the width of a
        // long, so summing them is a convolution which moves towards a Gaussian with mean 0 (i.e. more concentrated
        // probability in the center), degrading the quality of the hash. Instead we XOR. Assuming each bit is independent,
        // this will yield a nice uniformly distributed result, because when combining two bits there is an equal
        // probability of any input, which means an equal probability of any output. At least I think that's all correct.
        // Repeated XOR is not commutative but zip.stream returns files in the order they are in the central directory
        // of the zip file, so that's not a problem.
        checksum = zip.stream().mapToLong(ZipEntry::getCrc).reduce((l1, l2) -> l1 ^ l2).getAsLong();

        db.getAtomicLong("checksum").set(checksum);

        new FeedInfo.Loader(this).loadTable(zip);
        // maybe we should just point to the feed object itself instead of its ID, and null out its stoptimes map after loading
        if (fid != null) {
            feedId = fid;
            LOG.info("Feed ID is undefined, pester maintainers to include a feed ID. Using file name {}.", feedId); // TODO log an error, ideally feeds should include a feedID
        }
        else if (feedId == null || feedId.isEmpty()) {
            feedId = new File(zip.getName()).getName().replaceAll("\\.zip$", "");
            LOG.info("Feed ID is undefined, pester maintainers to include a feed ID. Using file name {}.", feedId); // TODO log an error, ideally feeds should include a feedID
        }
        else {
            LOG.info("Feed ID is '{}'.", feedId);
        }

        db.getAtomicString("feed_id").set(feedId);

        new Agency.Loader(this).loadTable(zip);

        // calendars and calendar dates are joined into services. This means a lot of manipulating service objects as
        // they are loaded; since mapdb keys/values are immutable, load them in memory then copy them to MapDB once
        // we're done loading them
        Map<String, Service> serviceTable = new HashMap<>();
        new Calendar.Loader(this, serviceTable).loadTable(zip);
        new CalendarDate.Loader(this, serviceTable).loadTable(zip);
        this.services.putAll(serviceTable);
        serviceTable = null; // free memory

        // Same deal
        Map<String, Fare> fares = new HashMap<>();
        new FareAttribute.Loader(this, fares).loadTable(zip);
        new FareRule.Loader(this, fares).loadTable(zip);
        this.fares.putAll(fares);
        fares = null; // free memory

        new Route.Loader(this).loadTable(zip);
        new ShapePoint.Loader(this).loadTable(zip);
        new Stop.Loader(this).loadTable(zip);
        new Transfer.Loader(this).loadTable(zip);
        new Trip.Loader(this).loadTable(zip);
        new Frequency.Loader(this).loadTable(zip);
        new StopTime.Loader(this).loadTable(zip); // comment out this line for quick testing using NL feed
        LOG.info("{} errors", errors.size());
        for (GTFSError error : errors) {
            LOG.info("{}", error);
        }
        LOG.info("Building stop to stop times index");
        Bind.histogram(stop_times, stopCountByStopTime, (key, stopTime) -> stopTime.stop_id);
        Bind.secondaryKeys(stop_times, stopStopTimeSet, (key, stopTime) -> new String[] {stopTime.stop_id});
        LOG.info("Building trips per service index");
        Bind.secondaryKeys(trips, tripsPerService, (key, trip) -> new String[] {trip.service_id});
        LOG.info("Building services per date index");
        Bind.secondaryKeys(services, servicesPerDate, (key, service) -> {

            LocalDate startDate = service.calendar != null
                    ? LocalDate.parse(String.valueOf(service.calendar.start_date), dateFormatter)
                    : service.calendar_dates.keySet().stream().sorted().findFirst().get();
            LocalDate endDate = service.calendar != null
                    ? LocalDate.parse(String.valueOf(service.calendar.end_date), dateFormatter)
                    : service.calendar_dates.keySet().stream().sorted().reduce((first, second) -> second).get();
            // end date for Period.between is not inclusive
            int daysOfService = (int) ChronoUnit.DAYS.between(startDate, endDate.plus(1, ChronoUnit.DAYS));
            return IntStream.range(0, daysOfService)
                    .mapToObj(offset -> startDate.plusDays(offset))
                    .filter(service::activeOn)
                    .map(date -> date.format(dateFormatter))
                    .toArray(size -> new String[size]);
        });

        loaded = true;
    }

    public void loadFromFile(ZipFile zip) throws Exception {
        loadFromFile(zip, null);
    }

    public void toFile (String file) {
        try {
            File out = new File(file);
            OutputStream os = new FileOutputStream(out);
            ZipOutputStream zip = new ZipOutputStream(os);

            // write everything
            // TODO: shapes

            // don't write empty feed_info.txt
            if (!this.feedInfo.isEmpty()) new FeedInfo.Writer(this).writeTable(zip);

            new Agency.Writer(this).writeTable(zip);
            new Calendar.Writer(this).writeTable(zip);
            new CalendarDate.Writer(this).writeTable(zip);
            new FareAttribute.Writer(this).writeTable(zip);
            new FareRule.Writer(this).writeTable(zip);
            new Frequency.Writer(this).writeTable(zip);
            new Route.Writer(this).writeTable(zip);
            new Stop.Writer(this).writeTable(zip);
            new ShapePoint.Writer(this).writeTable(zip);
            new Transfer.Writer(this).writeTable(zip);
            new Trip.Writer(this).writeTable(zip);
            new StopTime.Writer(this).writeTable(zip);

            zip.close();

            LOG.info("GTFS file written");
        } catch (Exception e) {
            LOG.error("Error saving GTFS: {}", e.getMessage());
            throw new RuntimeException(e);
        }
    }
//    public void validate (EventBus eventBus, Validator... validators) {
//        if (eventBus == null) {
//
//        }
//        for (Validator validator : validators) {
//            validator.getClass().getSimpleName();
//            validator.validate(this, false);
//        }
//    }
<<<<<<< HEAD
    public void validate (boolean repair, Validator... validators) {
        long startValidation = System.currentTimeMillis();
        for (Validator validator : validators) {
            try {
                long startValidator = System.currentTimeMillis();
//                validator.validate(this, repair);
                long endValidator = System.currentTimeMillis();
=======
    public void validate (boolean repair, GTFSValidator... validators) {
        long startValidation = System.nanoTime();
        for (GTFSValidator validator : validators) {
            try {
                long startValidator = System.nanoTime();
                validator.validate(this, repair);
                long endValidator = System.nanoTime();
>>>>>>> bff127ec
                long diff = endValidator - startValidator;
                LOG.info("{} finished in {} milliseconds.", validator.getClass().getSimpleName(), TimeUnit.NANOSECONDS.toMillis(diff));
            } catch (Exception e) {
                LOG.error("Could not run {} validator.", validator.getClass().getSimpleName());
//                LOG.error(e.toString());
                e.printStackTrace();
            }
        }
        long endValidation = System.nanoTime();
        long total = endValidation - startValidation;
        LOG.info("{} validators completed in {} milliseconds.", validators.length, TimeUnit.NANOSECONDS.toMillis(total));
    }

    // validate function call that should explicitly list each validator to run on GTFSFeed
    public void validate () {
/////////////////
    }

    public FeedStats calculateStats() {
        FeedStats feedStats = new FeedStats(this);
        return feedStats;
    }

    public static GTFSFeed fromFile(String file) {
        return fromFile(file, null);
    }

    public static GTFSFeed fromFile(String file, String feedId) {
        GTFSFeed feed = new GTFSFeed();
        ZipFile zip;
        try {
            zip = new ZipFile(file);
            if (feedId == null) {
                feed.loadFromFile(zip);
            }
            else {
                feed.loadFromFile(zip, feedId);
            }
            zip.close();
            return feed;
        } catch (Exception e) {
            LOG.error("Error loading GTFS: {}", e.getMessage());
            throw new RuntimeException(e);
        }
    }

    public boolean hasFeedInfo () {
        return !this.feedInfo.isEmpty();
    }

    public FeedInfo getFeedInfo () {
        return this.hasFeedInfo() ? this.feedInfo.values().iterator().next() : null;
    }

    /**
     * For the given trip ID, fetch all the stop times in order of increasing stop_sequence.
     * This is an efficient iteration over a tree map.
     */
    public Iterable<StopTime> getOrderedStopTimesForTrip (String trip_id) {
        Map<Fun.Tuple2, StopTime> tripStopTimes =
                stop_times.subMap(
                        Fun.t2(trip_id, null),
                        Fun.t2(trip_id, Fun.HI)
                );
        return tripStopTimes.values();
    }

    /**
     * TODO rename getStopSpatialIndex to make it clear what the index contains.
     */
    public STRtree getSpatialIndex () {
        if (this.spatialIndex == null) {
            synchronized (this) {
                if (this.spatialIndex == null) {
                    // build spatial index
                    STRtree stopIndex = new STRtree();
                    for(Stop stop : this.stops.values()) {
                        try {
                            if (Double.isNaN(stop.stop_lat) || Double.isNaN(stop.stop_lon)) {
                                continue;
                            }
                            Coordinate stopCoord = new Coordinate(stop.stop_lat, stop.stop_lon);
                            stopIndex.insert(new Envelope(stopCoord), stop);
                        } catch (Exception e) {
                            e.printStackTrace();
                        }

                    }
                    try {
                        stopIndex.build();
                        this.spatialIndex = stopIndex;
                    } catch (Exception e) {
                        e.printStackTrace();
                    }
                }
            }
        }
        return this.spatialIndex;
    }

    /** Get the shape for the given shape ID */
    public Shape getShape (String shape_id) {
        Shape shape = new Shape(this, shape_id);
        return shape.shape_dist_traveled.length > 0 ? shape : null;
    }

    /**
     * For the given trip ID, fetch all the stop times in order, and interpolate stop-to-stop travel times.
     */
    public Iterable<StopTime> getInterpolatedStopTimesForTrip (String trip_id) throws FirstAndLastStopsDoNotHaveTimes {
        // clone stop times so as not to modify base GTFS structures
        StopTime[] stopTimes = StreamSupport.stream(getOrderedStopTimesForTrip(trip_id).spliterator(), false)
                .map(st -> st.clone())
                .toArray(i -> new StopTime[i]);

        // avoid having to make sure that the array has length below.
        if (stopTimes.length == 0) return Collections.emptyList();

        // first pass: set all partially filled stop times
        for (StopTime st : stopTimes) {
            if (st.arrival_time != Entity.INT_MISSING && st.departure_time == Entity.INT_MISSING) {
                st.departure_time = st.arrival_time;
            }

            if (st.arrival_time == Entity.INT_MISSING && st.departure_time != Entity.INT_MISSING) {
                st.arrival_time = st.departure_time;
            }
        }

        // quick check: ensure that first and last stops have times.
        // technically GTFS requires that both arrival_time and departure_time be filled at both the first and last stop,
        // but we are slightly more lenient and only insist that one of them be filled at both the first and last stop.
        // The meaning of the first stop's arrival time is unclear, and same for the last stop's departure time (except
        // in the case of interlining).

        // it's fine to just check departure time, as the above pass ensures that all stop times have either both
        // arrival and departure times, or neither
        if (stopTimes[0].departure_time == Entity.INT_MISSING || stopTimes[stopTimes.length - 1].departure_time == Entity.INT_MISSING) {
            throw new FirstAndLastStopsDoNotHaveTimes();
        }

        // second pass: fill complete stop times
        int startOfInterpolatedBlock = -1;
        for (int stopTime = 0; stopTime < stopTimes.length; stopTime++) {

            if (stopTimes[stopTime].departure_time == Entity.INT_MISSING && startOfInterpolatedBlock == -1) {
                startOfInterpolatedBlock = stopTime;
            }
            else if (stopTimes[stopTime].departure_time != Entity.INT_MISSING && startOfInterpolatedBlock != -1) {
                // we have found the end of the interpolated section
                int nInterpolatedStops = stopTime - startOfInterpolatedBlock;
                double totalLengthOfInterpolatedSection = 0;
                double[] lengthOfInterpolatedSections = new double[nInterpolatedStops];

                GeodeticCalculator calc = new GeodeticCalculator();

                for (int stopTimeToInterpolate = startOfInterpolatedBlock, i = 0; stopTimeToInterpolate < stopTime; stopTimeToInterpolate++, i++) {
                    Stop start = stops.get(stopTimes[stopTimeToInterpolate - 1].stop_id);
                    Stop end = stops.get(stopTimes[stopTimeToInterpolate].stop_id);
                    calc.setStartingGeographicPoint(start.stop_lon, start.stop_lat);
                    calc.setDestinationGeographicPoint(end.stop_lon, end.stop_lat);
                    double segLen = calc.getOrthodromicDistance();
                    totalLengthOfInterpolatedSection += segLen;
                    lengthOfInterpolatedSections[i] = segLen;
                }

                // add the segment post-last-interpolated-stop
                Stop start = stops.get(stopTimes[stopTime - 1].stop_id);
                Stop end = stops.get(stopTimes[stopTime].stop_id);
                calc.setStartingGeographicPoint(start.stop_lon, start.stop_lat);
                calc.setDestinationGeographicPoint(end.stop_lon, end.stop_lat);
                totalLengthOfInterpolatedSection += calc.getOrthodromicDistance();

                int departureBeforeInterpolation = stopTimes[startOfInterpolatedBlock - 1].departure_time;
                int arrivalAfterInterpolation = stopTimes[stopTime].arrival_time;
                int totalTime = arrivalAfterInterpolation - departureBeforeInterpolation;

                double lengthSoFar = 0;
                for (int stopTimeToInterpolate = startOfInterpolatedBlock, i = 0; stopTimeToInterpolate < stopTime; stopTimeToInterpolate++, i++) {
                    lengthSoFar += lengthOfInterpolatedSections[i];

                    int time = (int) (departureBeforeInterpolation + totalTime * (lengthSoFar / totalLengthOfInterpolatedSection));
                    stopTimes[stopTimeToInterpolate].arrival_time = stopTimes[stopTimeToInterpolate].departure_time = time;
                }

                // we're done with this block
                startOfInterpolatedBlock = -1;
            }
        }

        return Arrays.asList(stopTimes);
    }

    public Collection<Frequency> getFrequencies (String trip_id) {
        // IntelliJ tells me all these casts are unnecessary, and that's also my feeling, but the code won't compile
        // without them
        return (List<Frequency>) frequencies.subSet(new Fun.Tuple2(trip_id, null), new Fun.Tuple2(trip_id, Fun.HI)).stream()
                .map(t2 -> ((Tuple2<String, Frequency>) t2).b)
                .collect(Collectors.toList());
    }

    public List<String> getOrderedStopListForTrip (String trip_id) {
        Iterable<StopTime> orderedStopTimes = getOrderedStopTimesForTrip(trip_id);
        List<String> stops = Lists.newArrayList();
        // In-order traversal of StopTimes within this trip. The 2-tuple keys determine ordering.
        for (StopTime stopTime : orderedStopTimes) {
            stops.add(stopTime.stop_id);
        }
        return stops;
    }

    /**
     *  Bin all trips by the sequence of stops they visit.
     * @return A map from a list of stop IDs to a list of Trip IDs that visit those stops in that sequence.
     */
    public void findPatterns() {
        int n = 0;

        Multimap<TripPatternKey, String> tripsForPattern = HashMultimap.create();

        for (String trip_id : trips.keySet()) {
            if (++n % 100000 == 0) {
                LOG.info("trip {}", human(n));
            }

            Trip trip = trips.get(trip_id);

            // no need to scope ID here, this is in the context of a single object
            TripPatternKey key = new TripPatternKey(trip.route_id);

            StreamSupport.stream(getOrderedStopTimesForTrip(trip_id).spliterator(), false)
                    .forEach(key::addStopTime);

            tripsForPattern.put(key, trip_id);
        }

        // create an in memory list because we will rename them and they need to be immutable once they hit mapdb
        List<Pattern> patterns = tripsForPattern.asMap().entrySet()
                .stream()
                .map((e) -> new Pattern(this, e.getKey().stops, new ArrayList<>(e.getValue())))
                .collect(Collectors.toList());

        namePatterns(patterns);

        patterns.stream().forEach(p -> {
            this.patterns.put(p.pattern_id, p);
            p.associatedTrips.stream().forEach(t -> this.tripPatternMap.put(t, p.pattern_id));
        });

        LOG.info("Total patterns: {}", tripsForPattern.keySet().size());
    }

    /** destructively rename passed in patterns */
    private void namePatterns(Collection<Pattern> patterns) {
        LOG.info("Generating unique names for patterns");

        Map<String, PatternNamingInfo> namingInfoForRoute = new HashMap<>();

        for (Pattern pattern : patterns) {
            if (pattern.associatedTrips.isEmpty() || pattern.orderedStops.isEmpty()) continue;

            Trip trip = trips.get(pattern.associatedTrips.get(0));

            // TODO this assumes there is only one route associated with a pattern
            String route = trip.route_id;

            // names are unique at the route level
            if (!namingInfoForRoute.containsKey(route)) namingInfoForRoute.put(route, new PatternNamingInfo());
            PatternNamingInfo namingInfo = namingInfoForRoute.get(route);

            if (trip.trip_headsign != null)
                namingInfo.headsigns.put(trip.trip_headsign, pattern);

            // use stop names not stop IDs as stops may have duplicate names and we want unique pattern names
            String fromName = stops.get(pattern.orderedStops.get(0)).stop_name;
            String toName = stops.get(pattern.orderedStops.get(pattern.orderedStops.size() - 1)).stop_name;

            namingInfo.fromStops.put(fromName, pattern);
            namingInfo.toStops.put(toName, pattern);

            pattern.orderedStops.stream().map(stops::get).forEach(stop -> {
               if (fromName.equals(stop.stop_name) || toName.equals(stop.stop_name)) return;

                namingInfo.vias.put(stop.stop_name, pattern);
            });

            namingInfo.patternsOnRoute.add(pattern);
        }

        // name the patterns on each route
        for (PatternNamingInfo info : namingInfoForRoute.values()) {
            for (Pattern pattern : info.patternsOnRoute) {
                pattern.name = null; // clear this now so we don't get confused later on

                String headsign = trips.get(pattern.associatedTrips.get(0)).trip_headsign;

                String fromName = stops.get(pattern.orderedStops.get(0)).stop_name;
                String toName = stops.get(pattern.orderedStops.get(pattern.orderedStops.size() - 1)).stop_name;


                /* We used to use this code but decided it is better to just always have the from/to info, with via if necessary.
                if (headsign != null && info.headsigns.get(headsign).size() == 1) {
                    // easy, unique headsign, we're done
                    pattern.name = headsign;
                    continue;
                }

                if (info.toStops.get(toName).size() == 1) {
                    pattern.name = String.format(Locale.US, "to %s", toName);
                    continue;
                }

                if (info.fromStops.get(fromName).size() == 1) {
                    pattern.name = String.format(Locale.US, "from %s", fromName);
                    continue;
                }
                */

                // check if combination from, to is unique
                Set<Pattern> intersection = new HashSet<>(info.fromStops.get(fromName));
                intersection.retainAll(info.toStops.get(toName));

                if (intersection.size() == 1) {
                    pattern.name = String.format(Locale.US, "from %s to %s", fromName, toName);
                    continue;
                }

                // check for unique via stop
                pattern.orderedStops.stream().map(stops::get).forEach(stop -> {
                    Set<Pattern> viaIntersection = new HashSet<>(intersection);
                    viaIntersection.retainAll(info.vias.get(stop.stop_name));

                    if (viaIntersection.size() == 1) {
                        pattern.name = String.format(Locale.US, "from %s to %s via %s", fromName, toName, stop.stop_name);
                    }
                });

                if (pattern.name == null) {
                    // no unique via, one pattern is subset of other.
                    if (intersection.size() == 2) {
                        Iterator<Pattern> it = intersection.iterator();
                        Pattern p0 = it.next();
                        Pattern p1 = it.next();

                        if (p0.orderedStops.size() > p1.orderedStops.size()) {
                            p1.name = String.format(Locale.US, "from %s to %s express", fromName, toName);
                            p0.name = String.format(Locale.US, "from %s to %s local", fromName, toName);
                        } else if (p1.orderedStops.size() > p0.orderedStops.size()){
                            p0.name = String.format(Locale.US, "from %s to %s express", fromName, toName);
                            p1.name = String.format(Locale.US, "from %s to %s local", fromName, toName);
                        }
                    }
                }

                if (pattern.name == null) {
                    // give up
                    pattern.name = String.format(Locale.US, "from %s to %s like trip %s", fromName, toName, pattern.associatedTrips.get(0));
                }
            }

            // attach a stop and trip count to each
            for (Pattern pattern : info.patternsOnRoute) {
                pattern.name = String.format(Locale.US, "%s stops %s (%s trips)",
                                pattern.orderedStops.size(), pattern.name, pattern.associatedTrips.size());
            }
        }
    }

    public LineString getStraightLineForStops(String trip_id) {
        CoordinateList coordinates = new CoordinateList();
        LineString ls = null;
        Trip trip = trips.get(trip_id);

        Iterable<StopTime> stopTimes;
        stopTimes = getOrderedStopTimesForTrip(trip.trip_id);
        if (Iterables.size(stopTimes) > 1) {
            for (StopTime stopTime : stopTimes) {
                Stop stop = stops.get(stopTime.stop_id);
                Double lat = stop.stop_lat;
                Double lon = stop.stop_lon;
                coordinates.add(new Coordinate(lon, lat));
            }
            ls = gf.createLineString(coordinates.toCoordinateArray());
        }
        // set ls equal to null if there is only one stopTime to avoid an exception when creating linestring
        else{
            ls = null;
        }
        return ls;
    }

    /**
     * Returns a trip geometry object (LineString) for a given trip id.
     * If the trip has a shape reference, this will be used for the geometry.
     * Otherwise, the ordered stoptimes will be used.
     *
     * @param   trip_id   trip id of desired trip geometry
     * @return          the LineString representing the trip geometry.
     * @see             LineString
     */
    public LineString getTripGeometry(String trip_id){

        CoordinateList coordinates = new CoordinateList();
        LineString ls = null;
        Trip trip = trips.get(trip_id);

        // If trip has shape_id, use it to generate geometry.
        if (trip.shape_id != null) {
            Shape shape = getShape(trip.shape_id);
            if (shape != null) ls = shape.geometry;
        }

        // Use the ordered stoptimes.
        if (ls == null) {
            ls = getStraightLineForStops(trip_id);
        }

        return ls;
    }

    /** Get the length of a trip in meters. */
    public double getTripDistance (String trip_id, boolean straightLine) {
        return straightLine
                ? GeoUtils.getDistance(this.getStraightLineForStops(trip_id))
                : GeoUtils.getDistance(this.getTripGeometry(trip_id));
    }

    /** Get trip speed (using trip shape if available) in meters per second. */
    public double getTripSpeed (String trip_id) {
        return getTripSpeed(trip_id, false);
    }

    /** Get trip speed in meters per second. */
    public double getTripSpeed (String trip_id, boolean straightLine) {

        StopTime firstStopTime = this.stop_times.ceilingEntry(Fun.t2(trip_id, null)).getValue();
        StopTime lastStopTime = this.stop_times.floorEntry(Fun.t2(trip_id, Fun.HI)).getValue();

        // ensure that stopTime returned matches trip id (i.e., that the trip has stoptimes)
        if (!firstStopTime.trip_id.equals(trip_id) || !lastStopTime.trip_id.equals(trip_id)) {
            return Double.NaN;
        }

        double distance = getTripDistance(trip_id, straightLine);

        // trip time (in seconds)
        int time = lastStopTime.arrival_time - firstStopTime.departure_time;

        return distance / time; // meters per second
    }

    /** Get list of stop_times for a given stop_id. */
    public List<StopTime> getStopTimesForStop (String stop_id) {
        SortedSet<Tuple2<String, Tuple2>> index = this.stopStopTimeSet
                .subSet(new Tuple2<>(stop_id, null), new Tuple2(stop_id, Fun.HI));

        return index.stream()
                .map(tuple -> this.stop_times.get(tuple.b))
                .collect(Collectors.toList());
    }

    public List<Trip> getTripsForService (String service_id) {
        SortedSet<Tuple2<String, String>> index = this.tripsPerService
                .subSet(new Tuple2<>(service_id, null), new Tuple2(service_id, Fun.HI));

        return index.stream()
                .map(tuple -> this.trips.get(tuple.b))
                .collect(Collectors.toList());
    }

    /** Get list of services for each date of service. */
    public List<Service> getServicesForDate (LocalDate date) {
        String dateString = date.format(dateFormatter);
        SortedSet<Tuple2<String, String>> index = this.servicesPerDate
                .subSet(new Tuple2<>(dateString, null), new Tuple2(dateString, Fun.HI));

        return index.stream()
                .map(tuple -> this.services.get(tuple.b))
                .collect(Collectors.toList());
    }

    public List<LocalDate> getDatesOfService () {
        return this.servicesPerDate.stream()
                .map(tuple -> LocalDate.parse(tuple.a, dateFormatter))
                .collect(Collectors.toList());
    }

    /** Get list of distinct trips (filters out multiple visits by a trip) a given stop_id. */
    public List<Trip> getDistinctTripsForStop (String stop_id) {
        return getStopTimesForStop(stop_id).stream()
                .map(stopTime -> this.trips.get(stopTime.trip_id))
                .distinct()
                .collect(Collectors.toList());
    }

    /** Get the likely time zone for a stop using the agency of the first stop time encountered for the stop. */
    public ZoneId getAgencyTimeZoneForStop (String stop_id) {
        StopTime stopTime = getStopTimesForStop(stop_id).iterator().next();

        Trip trip = this.trips.get(stopTime.trip_id);
        Route route = this.routes.get(trip.route_id);
        Agency agency = route.agency_id != null ? this.agency.get(route.agency_id) : this.agency.get(0);

        return ZoneId.of(agency.agency_timezone);
    }

    // TODO: code review
    public Geometry getMergedBuffers() {
        if (this.mergedBuffers == null) {
//            synchronized (this) {
                Collection<Geometry> polygons = new ArrayList<>();
                for (Stop stop : this.stops.values()) {
                    if (getStopTimesForStop(stop.stop_id).isEmpty()) {
                        continue;
                    }
                    if (stop.stop_lat > -1 && stop.stop_lat < 1 || stop.stop_lon > -1 && stop.stop_lon < 1) {
                        continue;
                    }
                    Point stopPoint = gf.createPoint(new Coordinate(stop.stop_lon, stop.stop_lat));
                    Polygon stopBuffer = (Polygon) stopPoint.buffer(.01);
                    polygons.add(stopBuffer);
                }
                Geometry multiGeometry = gf.buildGeometry(polygons);
                this.mergedBuffers = multiGeometry.union();
                if (polygons.size() > 100) {
                    this.mergedBuffers = DouglasPeuckerSimplifier.simplify(this.mergedBuffers, .001);
                }
//            }
        }
        return this.mergedBuffers;
    }

    public Polygon getConvexHull() {
        if (this.convexHull == null) {
            synchronized (this) {
                List<Coordinate> coordinates = this.stops.values().stream().map(
                        stop -> new Coordinate(stop.stop_lon, stop.stop_lat)
                ).collect(Collectors.toList());
                Coordinate[] coords = coordinates.toArray(new Coordinate[coordinates.size()]);
                ConvexHull convexHull = new ConvexHull(coords, gf);
                this.convexHull = (Polygon) convexHull.getConvexHull();
            }
        }
        return this.convexHull;
    }

    /**
     * Cloning can be useful when you want to make only a few modifications to an existing feed.
     * Keep in mind that this is a shallow copy, so you'll have to create new maps in the clone for tables you want
     * to modify.
     */
    @Override
    public GTFSFeed clone() {
        try {
            return (GTFSFeed) super.clone();
        } catch (CloneNotSupportedException e) {
            throw new RuntimeException(e);
        }
    }

    protected void finalize() throws IOException {
        close();
    }

    public void close () {
        db.close();
    }

    /** Thrown when we cannot interpolate stop times because the first or last stops do not have times */
    public class FirstAndLastStopsDoNotHaveTimes extends Exception {
        /** do nothing */
    }

    /**
     * holds information about pattern names on a particular route,
     * modeled on https://github.com/opentripplanner/OpenTripPlanner/blob/master/src/main/java/org/opentripplanner/routing/edgetype/TripPattern.java#L379
     */
    private static class PatternNamingInfo {
        Multimap<String, Pattern> headsigns = HashMultimap.create();
        Multimap<String, Pattern> fromStops = HashMultimap.create();
        Multimap<String, Pattern> toStops = HashMultimap.create();
        Multimap<String, Pattern> vias = HashMultimap.create();
        List<Pattern> patternsOnRoute = new ArrayList<>();
    }

    /** Create a GTFS feed in a temp file */
    public GTFSFeed () {
        // calls to this must be first operation in constructor - why, Java?
        this(DBMaker.newTempFileDB()
                .transactionDisable()
                .mmapFileEnable()
                .asyncWriteEnable()
                .deleteFilesAfterClose()
                .compressionEnable()
                // .cacheSize(1024 * 1024) this bloats memory consumption
                .make()); // TODO db.close();
    }

    /** Create a GTFS feed connected to a particular DB, which will be created if it does not exist. */
    public GTFSFeed (String dbFile) throws IOException, ExecutionException {
        this(constructDB(dbFile)); // TODO db.close();
    }

    private static DB constructDB(String dbFile) {
        DB db;
        try{
            DBMaker dbMaker = DBMaker.newFileDB(new File(dbFile));
            db = dbMaker
                    .transactionDisable()
                    .mmapFileEnable()
                    .asyncWriteEnable()
                    .compressionEnable()
//                     .cacheSize(1024 * 1024) this bloats memory consumption
                    .make();
            return db;
        } catch (ExecutionError | IOError | Exception e) {
            LOG.error("Could not construct db from file.", e);
            return null;
        }
    }

    private GTFSFeed (DB db) {
        this.db = db;

        agency = db.getTreeMap("agency");
        feedInfo = db.getTreeMap("feed_info");
        routes = db.getTreeMap("routes");
        trips = db.getTreeMap("trips");
        stop_times = db.getTreeMap("stop_times");
        frequencies = db.getTreeSet("frequencies");
        transfers = db.getTreeMap("transfers");
        stops = db.getTreeMap("stops");
        fares = db.getTreeMap("fares");
        services = db.getTreeMap("services");
        shape_points = db.getTreeMap("shape_points");

        feedId = db.getAtomicString("feed_id").get();
        checksum = db.getAtomicLong("checksum").get();

        // use Java serialization because MapDB serialization is very slow with JTS as they have a lot of references.
        // nothing else contains JTS objects
        patterns = db.createTreeMap("patterns")
                .valueSerializer(Serializer.JAVA)
                .makeOrGet();

        tripPatternMap = db.getTreeMap("patternForTrip");

        stopCountByStopTime = db.getTreeMap("stopCountByStopTime");
        stopStopTimeSet = db.getTreeSet("stopStopTimeSet");
        tripsPerService = db.getTreeSet("tripsPerService");
        servicesPerDate = db.getTreeSet("servicesPerDate");

        errors = db.getTreeSet("errors");
    }
}<|MERGE_RESOLUTION|>--- conflicted
+++ resolved
@@ -268,7 +268,6 @@
 //            validator.validate(this, false);
 //        }
 //    }
-<<<<<<< HEAD
     public void validate (boolean repair, Validator... validators) {
         long startValidation = System.currentTimeMillis();
         for (Validator validator : validators) {
@@ -276,15 +275,6 @@
                 long startValidator = System.currentTimeMillis();
 //                validator.validate(this, repair);
                 long endValidator = System.currentTimeMillis();
-=======
-    public void validate (boolean repair, GTFSValidator... validators) {
-        long startValidation = System.nanoTime();
-        for (GTFSValidator validator : validators) {
-            try {
-                long startValidator = System.nanoTime();
-                validator.validate(this, repair);
-                long endValidator = System.nanoTime();
->>>>>>> bff127ec
                 long diff = endValidator - startValidator;
                 LOG.info("{} finished in {} milliseconds.", validator.getClass().getSimpleName(), TimeUnit.NANOSECONDS.toMillis(diff));
             } catch (Exception e) {
