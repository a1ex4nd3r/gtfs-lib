package com.conveyal.gtfs.loader;

import com.conveyal.gtfs.error.NewGTFSError;
import com.conveyal.gtfs.error.SQLErrorStorage;
import com.conveyal.gtfs.storage.StorageException;
import com.csvreader.CsvReader;
import com.google.common.hash.HashCode;
import com.google.common.hash.Hashing;
import com.google.common.io.Files;
import org.apache.commons.dbutils.DbUtils;
import org.apache.commons.io.input.BOMInputStream;
import org.postgresql.copy.CopyManager;
import org.postgresql.core.BaseConnection;
import org.slf4j.Logger;
import org.slf4j.LoggerFactory;

import javax.sql.DataSource;
import java.io.*;
import java.nio.charset.Charset;
import java.sql.*;
import java.util.*;
import java.util.zip.ZipEntry;
import java.util.zip.ZipFile;

import static com.conveyal.gtfs.error.NewGTFSErrorType.*;
import static com.conveyal.gtfs.model.Entity.human;
import static com.conveyal.gtfs.util.Util.randomIdString;

/**
 * This class loads CSV tables from zipped GTFS into an SQL relational database management system with a JDBC driver.
 * By comparing the GTFS specification for a table with the headers present in the GTFS CSV, it dynamically builds up
 * table definitions and SQL statements to interact with those tables. It retains all columns present in the GTFS,
 * including optional columns, known extensions, and unrecognized proprietary extensions.
 *
 * It supports several ways of putting the data into the tables: batched prepared inserts or loading from an
 * intermediate tab separated text file.
 *
 * Our previous approach involved loading GTFS CSV tables into Java objects and then using an object-relational mapping
 * to put those objects into a database. In that case a fixed number of fields are represented. If the GTFS feed
 * contains extra proprietary fields, they are lost immediately on import. The Java model objects must contain fields
 * for all GTFS columns that will ever be retrieved, and memory and database space are required to represent all those
 * fields even when they are not present in a particular feed. The same would be true of a direct-to-database approach
 * if multiple feeds were loaded into the same tables: a "lowest common denominator" set of fields would need to be
 * selected. However, we create one set of tables per GTFS feed loaded into the same database and namespace them with
 * what the SQL spec calls "schemas".
 *
 * The structure of the CSV file and the data it contains are validated line by line during the load process. This
 * allows us to handle error recovery ourselves, recording detailed messages about the largest possible number of errors
 * rather than failing at the first error.
 *
 * This is important because of the generally long turnaround for GTFS publication, repair, and validation. If a newly
 * submitted feed fails to import because of a missing file, we don't want to report that single error to the feed
 * producer, only to discover and report additional errors when the repaired feed is re-submitted weeks later.
 *
 * The fact that existing libraries would abort a GTFS import upon encountering very common, recoverable errors was the
 * original motivation for creating gtfs-lib. Error recovery is all the more important when bulk-loading data into
 * database systems - the Postgres 'copy' import is particularly brittle and does not provide error messages that would
 * help the feed producer repair their feed.
 *
 * The validation performed during CSV loading includes:
 * - columns are present for all required fields
 * - all rows have the same number of fields as there are headers
 * - fields do not contain problematic characters
 * - field contents can be converted to the target data types and are in range
 * - referential integrity
 */
public class JdbcGtfsLoader {

    public static final long INSERT_BATCH_SIZE = 500;
    // Represents null in Postgres text format
    private static final String POSTGRES_NULL_TEXT = "\\N";
    private static final Logger LOG = LoggerFactory.getLogger(JdbcGtfsLoader.class);

    private String gtfsFilePath;
    protected ZipFile zip;

    private File tempTextFile;
    private PrintStream tempTextFileStream;
    private PreparedStatement insertStatement = null;

    private final DataSource dataSource;

    // These fields will be filled in once feed loading begins.
    private Connection connection;
    private String tablePrefix;
    private SQLErrorStorage errorStorage;

    // Contains references to unique entity IDs during load stage used for referential integrity check.
    private ReferenceTracker referenceTracker;

    public JdbcGtfsLoader(String gtfsFilePath, DataSource dataSource) {
        this.gtfsFilePath = gtfsFilePath;
        this.dataSource = dataSource;
    }


    // Hash to uniquely identify files.
    // We can't use CRC32, the probability of collision on 10k items is about 1%.
    // https://stackoverflow.com/a/1867252
    // http://preshing.com/20110504/hash-collision-probabilities/
    // On the full NL feed:
    // MD5 took 820 msec,    cabb18e43798f92c52d5d0e49f52c988
    // Murmur took 317 msec, 5e5968f9bf5e1cdf711f6f48fcd94355
    // SHA1 took 1072 msec,  9fb356af4be2750f20955203787ec6f95d32ef22

    // There appears to be no advantage to loading tables in parallel, as the whole loading process is I/O bound.
    public FeedLoadResult loadTables () {

        // This result object will be returned to the caller to summarize the feed and report any critical errors.
        FeedLoadResult result = new FeedLoadResult();

        try {
            // Begin tracking time. FIXME: should this follow the connect/register and begin with the table loads?
            long startTime = System.currentTimeMillis();
            // We get a single connection object and share it across several different methods.
            // This ensures that actions taken in one method are visible to all subsequent SQL statements.
            // If we create a schema or table on one connection, then access it in a separate connection, we have no
            // guarantee that it exists when the accessing statement is executed.
            connection = dataSource.getConnection();
            File gtfsFile = new File(gtfsFilePath);
            this.zip = new ZipFile(gtfsFilePath);
            // Generate a unique prefix that will identify this feed.
            // Prefixes ("schema" names) based on feed_id and feed_version get very messy, so we use random unique IDs.
            // We don't want to use an auto-increment numeric primary key because these need to be alphabetical.
            // Although ID collisions are theoretically possible, they are improbable in the extreme because our IDs
            // are long enough to have as much entropy as a UUID. So we don't really need to check for uniqueness and
            // retry in a loop.
            // TODO handle the case where we don't want any prefix.
            this.tablePrefix = randomIdString();
            result.filename = gtfsFilePath;
            result.uniqueIdentifier = tablePrefix;
            registerFeed(gtfsFile);
            // Include the dot separator in the table prefix.
            // This allows everything to work even when there's no prefix.
            this.tablePrefix += ".";
            this.errorStorage = new SQLErrorStorage(connection, tablePrefix, true);
            this.referenceTracker = new ReferenceTracker(errorStorage);
            // Load each table in turn, saving some summary information about what happened during each table load
            result.agency = load(Table.AGENCY);
            result.calendar = load(Table.CALENDAR);
            result.calendarDates = load(Table.CALENDAR_DATES);
            result.routes = load(Table.ROUTES);
            result.fareAttributes = load(Table.FARE_ATTRIBUTES);
            result.fareRules = load(Table.FARE_RULES);
            result.feedInfo = load(Table.FEED_INFO);
            result.shapes = load(Table.SHAPES);
            result.stops = load(Table.STOPS);
            result.transfers = load(Table.TRANSFERS);
            result.trips = load(Table.TRIPS); // refs routes
            result.frequencies = load(Table.FREQUENCIES); // refs trips
            result.stopTimes = load(Table.STOP_TIMES);
            result.errorCount = errorStorage.getErrorCount();
            // This will commit and close the single connection that has been shared between all preceding load steps.
            errorStorage.commitAndClose();
            zip.close();
            result.completionTime = System.currentTimeMillis();
            result.loadTimeMillis = result.completionTime - startTime;
            LOG.info("Loading tables took {} sec", result.loadTimeMillis / 1000);
        } catch (Exception ex) {
            // TODO catch exceptions separately while loading each table so load can continue, store in TableLoadResult
            LOG.error("Exception while loading GTFS file: {}", ex.toString());
            ex.printStackTrace();
            result.fatalException = ex.getMessage();
        }
        return result;
    }

    /**
     * Add a line to the list of loaded feeds showing that this feed has been loaded.
     * We used to inspect feed_info here so we could make our table prefix based on feed ID and version.
     * Now we just load feed_info like any other table.
     *         // Create a row in the table of loaded feeds for this feed
     * Really this is not just making the table prefix - it's loading the feed_info and should also calculate hashes.
     *
     * Originally we were flattening all feed_info files into one root-level table, but that forces us to drop any
     * custom fields in feed_info.
     */
    private void registerFeed (File gtfsFile) {

        // FIXME is this extra CSV reader used anymore? Check comment below.
        // First, inspect feed_info.txt to extract the ID and version.
        // We could get this with SQL after loading, but feed_info, feed_id and feed_version are all optional.
        CsvReader csvReader = getCsvReader(Table.FEED_INFO);
        String feedId = "", feedVersion = "";
        if (csvReader != null) {
            // feed_info.txt has been found and opened.
            try {
                csvReader.readRecord();
                // csvReader.get() returns the empty string for missing columns
                feedId = csvReader.get("feed_id");
                feedVersion = csvReader.get("feed_version");
            } catch (IOException e) {
                LOG.error("Exception while inspecting feed_info: {}", e);
            }
            csvReader.close();
        }

        try {
            HashCode md5 = Files.hash(gtfsFile, Hashing.md5());
            String md5Hex = md5.toString();
            HashCode sha1 = Files.hash(gtfsFile, Hashing.sha1());
            String shaHex = sha1.toString();
            Statement statement = connection.createStatement();
            // TODO try to get the feed_id and feed_version out of the feed_info table
            // statement.execute("select * from feed_info");

            // FIXME do the following only on databases that support schemas.
            // SQLite does not support them. Is there any advantage of schemas over flat tables?
            statement.execute("create schema " + tablePrefix);
            // current_timestamp seems to be the only standard way to get the current time across all common databases.
            // Record total load processing time?
            statement.execute("create table if not exists feeds (namespace varchar primary key, md5 varchar, " +
                    "sha1 varchar, feed_id varchar, feed_version varchar, filename varchar, loaded_date timestamp, " +
                    "snapshot_of varchar)");
            PreparedStatement insertStatement = connection.prepareStatement(
                    "insert into feeds values (?, ?, ?, ?, ?, ?, current_timestamp, null)");
            insertStatement.setString(1, tablePrefix);
            insertStatement.setString(2, md5Hex);
            insertStatement.setString(3, shaHex);
            insertStatement.setString(4, feedId.isEmpty() ? null : feedId);
            insertStatement.setString(5, feedVersion.isEmpty() ? null : feedVersion);
            insertStatement.setString(6, zip.getName());
            insertStatement.execute();
            connection.commit();
            LOG.info("Created new feed namespace: {}", insertStatement);
        } catch (Exception ex) {
            LOG.error("Exception while registering new feed namespace in feeds table: {}", ex.getMessage());
            DbUtils.closeQuietly(connection);
        }
    }

    /**
     * In GTFS feeds, all files are supposed to be in the root of the zip file, but feed producers often put them
     * in a subdirectory. This function will search subdirectories if the entry is not found in the root.
     * It records an error if the entry is in a subdirectory.
     * It then creates a CSV reader for that table if it's found.
     */
    private CsvReader getCsvReader (Table table) {
        final String tableFileName = table.name + ".txt";
        ZipEntry entry = zip.getEntry(tableFileName);
        if (entry == null) {
            // Table was not found, check if it is in a subdirectory.
            Enumeration<? extends ZipEntry> entries = zip.entries();
            while (entries.hasMoreElements()) {
                ZipEntry e = entries.nextElement();
                if (e.getName().endsWith(tableFileName)) {
                    entry = e;
                    errorStorage.storeError(NewGTFSError.forTable(table, TABLE_IN_SUBDIRECTORY));
                    break;
                }
            }
        }
        if (entry == null) return null;
        try {
            InputStream zipInputStream = zip.getInputStream(entry);
            // Skip any byte order mark that may be present. Files must be UTF-8,
            // but the GTFS spec says that "files that include the UTF byte order mark are acceptable".
            InputStream bomInputStream = new BOMInputStream(zipInputStream);
            CsvReader csvReader = new CsvReader(bomInputStream, ',', Charset.forName("UTF8"));
            csvReader.readHeaders();
            return csvReader;
        } catch (IOException e) {
            LOG.error("Exception while opening zip entry: {}", e);
            e.printStackTrace();
            return null;
        }
    }

    /**
     * This wraps the main internal table loader method to catch exceptions and figure out how many errors happened.
     */
    private TableLoadResult load (Table table) {
        // This object will be returned to the caller to summarize the contents of the table and any errors.
        TableLoadResult tableLoadResult = new TableLoadResult();
        int initialErrorCount = errorStorage.getErrorCount();
        try {
            tableLoadResult.rowCount = loadInternal(table);
<<<<<<< HEAD
            LOG.info(String.format("loaded in %d %s records", tableLoadResult.rowCount, table.name));
=======
            tableLoadResult.fileSize = getTableSize(table);
>>>>>>> f98abe5a
        } catch (Exception ex) {
            LOG.error("Fatal error loading table", ex);
            tableLoadResult.fatalException = ex.toString();
            // Rollback connection so that fatal exception does not impact loading of other tables.
            try {
                connection.rollback();
            } catch (SQLException e) {
                e.printStackTrace();
            }
        } finally {
            // Explicitly delete the tmp file now that load is finished (either success or failure).
            // Otherwise these multi-GB files clutter the drive.
            if (tempTextFile != null) {
                tempTextFile.delete();
            }
        }
        int finalErrorCount = errorStorage.getErrorCount();
        tableLoadResult.errorCount = finalErrorCount - initialErrorCount;
        return tableLoadResult;
    }

    /**
     * Get the uncompressed file size in bytes for the specified GTFS table.
     */
    private int getTableSize(Table table) {
        ZipEntry zipEntry = zip.getEntry(table.name + ".txt");
        if (zipEntry == null) return 0;
        return (int) zipEntry.getSize();
    }

    /**
     * This function will throw any exception that occurs. Those exceptions will be handled by the outer load method.
     * @return number of rows that were loaded.
     */
    private int loadInternal (Table table) throws Exception {
        CsvReader csvReader = getCsvReader(table);
        if (csvReader == null) {
            LOG.info(String.format("file %s.txt not found in gtfs zipfile", table.name));
            // This GTFS table could not be opened in the zip, even in a subdirectory.
            if (table.isRequired()) errorStorage.storeError(NewGTFSError.forTable(table, MISSING_TABLE));
            return 0;
        }
        LOG.info("Loading GTFS table {}", table.name);
        // Use the Postgres text load format if we're connected to that DBMS.
        boolean postgresText = (connection.getMetaData().getDatabaseProductName().equals("PostgreSQL"));

        // TODO Strip out line returns, tabs in field contents.
        // By default the CSV reader trims leading and trailing whitespace in fields.
        // Build up a list of fields in the same order they appear in this GTFS CSV file.
        int headerCount = csvReader.getHeaderCount();
        Field[] fields = new Field[headerCount];
        Set<String> fieldsSeen = new HashSet<>();
        String keyField = table.getKeyFieldName();
        int keyFieldIndex = -1;
        for (int h = 0; h < headerCount; h++) {
            String header = sanitize(csvReader.getHeader(h));
            if (fieldsSeen.contains(header) || "id".equals(header)) {
                // FIXME: add separate error for tables containing ID field.
                errorStorage.storeError(NewGTFSError.forTable(table, DUPLICATE_HEADER).setBadValue(header));
                fields[h] = null;
            } else {
                fields[h] = table.getFieldForName(header);
                fieldsSeen.add(header);
                if (keyField.equals(header)) {
                    keyFieldIndex = h;
                }
            }
        }
        // Create separate fields array with filtered list that does not include null values (for duplicate headers or
        // ID field). This is solely used to construct the table and array of values to load.
        Field[] cleanFields = Arrays.stream(fields).filter(field -> field != null).toArray(Field[]::new);
        if (cleanFields.length == 0) {
            // Do not create the table if there are no valid fields.
            errorStorage.storeError(NewGTFSError.forTable(table, TABLE_MISSING_COLUMN_HEADERS));
            return 0;
        }
        // Replace the GTFS spec Table with one representing the SQL table we will populate, with reordered columns.
        // FIXME this is confusing, we only create a new table object so we can call a couple of methods on it, all of which just need a list of fields.
        Table targetTable = new Table(tablePrefix + table.name, table.entityClass, table.required, cleanFields);

        // NOTE H2 doesn't seem to work with schemas (or create schema doesn't work).
        // With bulk loads it takes 140 seconds to load the data and additional 120 seconds just to index the stop times.
        // SQLite also doesn't support schemas, but you can attach additional database files with schema-like naming.
        // We'll just literally prepend feed identifiers to table names when supplied.
        // Some databases require the table to exist before a statement can be prepared.
        targetTable.createSqlTable(connection);

        // TODO are we loading with or without a header row in our Postgres text file?
        if (postgresText) {
            // No need to output headers to temp text file, our SQL table column order exactly matches our text file.
            tempTextFile = File.createTempFile(targetTable.name, "text");
            tempTextFileStream = new PrintStream(new BufferedOutputStream(new FileOutputStream(tempTextFile)));
            LOG.info("Loading via temporary text file at " + tempTextFile.getAbsolutePath());
        } else {
            insertStatement = connection.prepareStatement(targetTable.generateInsertSql());
            LOG.info(insertStatement.toString()); // Logs the SQL for the prepared statement
        }

        // When outputting text, accumulate transformed strings to allow skipping rows when errors are encountered.
        // One extra position in the array for the CSV line number.
        String[] transformedStrings = new String[cleanFields.length + 1];

        // Iterate over each record and prepare the record for storage in the table either through batch insert
        // statements or postgres text copy operation.
        while (csvReader.readRecord()) {
            // The CSV reader's current record is zero-based and does not include the header line.
            // Convert to a CSV file line number that will make more sense to people reading error messages.
            if (csvReader.getCurrentRecord() + 2 > Integer.MAX_VALUE) {
                errorStorage.storeError(NewGTFSError.forTable(table, TABLE_TOO_LONG));
                break;
            }
            int lineNumber = ((int) csvReader.getCurrentRecord()) + 2;
            if (lineNumber % 500_000 == 0) LOG.info("Processed {}", human(lineNumber));
            if (csvReader.getColumnCount() != fields.length) {
                String badValues = String.format("expected=%d; found=%d", fields.length, csvReader.getColumnCount());
                errorStorage.storeError(NewGTFSError.forLine(table, lineNumber, WRONG_NUMBER_OF_FIELDS, badValues));
                continue;
            }
            // Store value of key field for use in checking duplicate IDs
            // FIXME: If the key field is missing (keyFieldIndex is still -1) from a loaded table, this will crash.
            String keyValue = csvReader.get(keyFieldIndex);
            // The first field holds the line number of the CSV file. Prepared statement parameters are one-based.
            if (postgresText) transformedStrings[0] = Integer.toString(lineNumber);
            else insertStatement.setInt(1, lineNumber);
            // Maintain a separate columnIndex from for loop because some fields may be null and not included in the set
            // of fields for this table.
            int columnIndex = 0;
            for (int f = 0; f < fields.length; f++) {
                Field field = fields[f];
                // If the field is null, it represents a duplicate header or ID field and must be skipped to maintain
                // table integrity.
                if (field == null) continue;
                // CSV reader get on an empty field will be an empty string literal.
                String string = csvReader.get(f);
                // Use spec table to check that references are valid and IDs are unique.
                table.checkReferencesAndUniqueness(keyValue, lineNumber, field, string, referenceTracker);
                // Add value for entry into table
                setValueForField(table, columnIndex, lineNumber, field, string, postgresText, transformedStrings);
                // Increment column index.
                columnIndex += 1;
            }
            if (postgresText) {
                // Print a new line in the standard postgres text format:
                // https://www.postgresql.org/docs/9.1/static/sql-copy.html#AEN64380
                tempTextFileStream.println(String.join("\t", transformedStrings));
            } else {
                insertStatement.addBatch();
                if (lineNumber % INSERT_BATCH_SIZE == 0) insertStatement.executeBatch();
            }
        }
        // Record number is zero based but includes the header record, which we don't want to count.
        // But if we are working with Postgres text file (without a header row) we have to add 1
        // Iteration over all rows has finished, so We are now one record past the end of the file.
        int numberOfRecordsLoaded = (int) csvReader.getCurrentRecord();
        if (postgresText) {
            numberOfRecordsLoaded = numberOfRecordsLoaded + 1;
        }
        if (table.isRequired() && numberOfRecordsLoaded == 0) {
            errorStorage.storeError(NewGTFSError.forTable(table, REQUIRED_TABLE_EMPTY));
        }
        csvReader.close();

        // Finalize loading the table, either by copying the pre-validated text file into the database (for Postgres)
        // or inserting any remaining rows (for all others).
        if (postgresText) {
            LOG.info("Loading into database table {} from temporary text file...", targetTable.name);
            tempTextFileStream.close();
            copyFromFile(connection, tempTextFile, targetTable.name);
        } else {
            insertStatement.executeBatch();
        }
        // Create indexes using spec table. Target table must not be used because fields could be in the wrong order
        // (and the order is currently important to determining the index fields).
        table.createIndexes(connection, tablePrefix);

        LOG.info("Committing transaction...");
        connection.commit();
        LOG.info("Done.");
        return numberOfRecordsLoaded;
    }

    /**
     * Method that uses the PostgreSQL-specific copy from file command to load csv data into a table on the provided
     * connection. NOTE: This method does not commit the transaction or close the connection.
     */
    public static void copyFromFile(Connection connection, File file, String targetTableName) throws IOException, SQLException {
        // Allows sending over network. This is only slightly slower than a local file copy.
        final String copySql = String.format("copy %s from stdin", targetTableName);
        // FIXME we should be reading the COPY text from a stream in parallel, not from a temporary text file.
        InputStream stream = new BufferedInputStream(new FileInputStream(file.getAbsolutePath()));
        // Our connection pool wraps the Connection objects, so we need to unwrap the Postgres connection interface.
        CopyManager copyManager = new CopyManager(connection.unwrap(BaseConnection.class));
        copyManager.copyIn(copySql, stream, 1024*1024);
        stream.close();
        // It is also possible to load from local file if this code is running on the database server.
        // statement.execute(String.format("copy %s from '%s'", table.name, tempTextFile.getAbsolutePath()));
    }

    /**
     * Set value for a field either as a prepared statement parameter or (if using postgres text-loading) in the
     * transformed strings array provided. This also handles the case where the string is empty (i.e., field is null)
     * and when an exception is encountered while setting the field value (usually due to a bad data type), in which case
     * the field is set to null.
     */
    public void setValueForField(Table table, int fieldIndex, int lineNumber, Field field, String string, boolean postgresText, String[] transformedStrings) {
        if (string.isEmpty()) {
            // CSV reader always returns empty strings, not nulls
            if (field.isRequired() && !field.isEmptyValuePermitted() && errorStorage != null) {
                errorStorage.storeError(NewGTFSError.forLine(table, lineNumber, MISSING_FIELD, field.name));
            }
            setFieldToNull(postgresText, transformedStrings, fieldIndex, field);
        } else {
            // Micro-benchmarks show it's only 4-5% faster to call typed parameter setter methods
            // rather than setObject with a type code. I think some databases don't have setObject though.
            // The Field objects throw exceptions to avoid passing the line number, table name etc. into them.
            try {
                // FIXME we need to set the transformed string element even when an error occurs.
                // This means the validation and insertion step need to happen separately.
                // or the errors should not be signaled with exceptions.
                // Also, we should probably not be converting any GTFS field values.
                // We should be saving it as-is in the database and converting upon load into our model objects.
                if (postgresText) transformedStrings[fieldIndex + 1] = field.validateAndConvert(string);
                else field.setParameter(insertStatement, fieldIndex + 2, string);
            } catch (StorageException ex) {
                // FIXME many exceptions don't have an error type
                if (errorStorage != null) {
                    errorStorage.storeError(NewGTFSError.forLine(table, lineNumber, ex.errorType, ex.badValue));
                }
                // Set transformedStrings or prepared statement param to null
                setFieldToNull(postgresText, transformedStrings, fieldIndex, field);
            }
        }
    }

    /**
     * Sets field to null in statement or string array depending on whether postgres is being used.
     */
    private void setFieldToNull(boolean postgresText, String[] transformedStrings, int fieldIndex, Field field) {
        if (postgresText) transformedStrings[fieldIndex + 1] = POSTGRES_NULL_TEXT;
        // Adjust parameter index by two: indexes are one-based and the first one is the CSV line number.
        else try {
            // LOG.info("setting {} index to null", fieldIndex + 2);
            field.setNull(insertStatement, fieldIndex + 2);
        } catch (SQLException e) {
            e.printStackTrace();
            // FIXME: store error here? It appears that an exception should only be thrown if the type value is invalid,
            // the connection is closed, or the index is out of bounds. So storing an error may be unnecessary.
        }
    }

    /**
     * Protect against SQL injection.
     * The only place we include arbitrary input in SQL is the column names of tables.
     * Implicitly (looking at all existing table names) these should consist entirely of
     * lowercase letters and underscores.
     *
     * TODO add a test including SQL injection text (quote and semicolon)
     */
    public String sanitize (String string) throws SQLException {
        String clean = string.replaceAll("[^\\p{Alnum}_]", "");
        if (!clean.equals(string)) {
            LOG.warn("SQL identifier '{}' was sanitized to '{}'", string, clean);
            if (errorStorage != null) {
                errorStorage.storeError(NewGTFSError.forFeed(COLUMN_NAME_UNSAFE, string));
            }
        }
        return clean;
    }

    public class ReferenceTracker {
        public final Set<String> transitIds = new HashSet<>();
        public final Set<String> transitIdsWithSequence = new HashSet<>();
        public final SQLErrorStorage errorStorage;

        public ReferenceTracker(SQLErrorStorage errorStorage) {
            this.errorStorage = errorStorage;
        }
    }
}<|MERGE_RESOLUTION|>--- conflicted
+++ resolved
@@ -275,11 +275,8 @@
         int initialErrorCount = errorStorage.getErrorCount();
         try {
             tableLoadResult.rowCount = loadInternal(table);
-<<<<<<< HEAD
+            tableLoadResult.fileSize = getTableSize(table);
             LOG.info(String.format("loaded in %d %s records", tableLoadResult.rowCount, table.name));
-=======
-            tableLoadResult.fileSize = getTableSize(table);
->>>>>>> f98abe5a
         } catch (Exception ex) {
             LOG.error("Fatal error loading table", ex);
             tableLoadResult.fatalException = ex.toString();
